--- conflicted
+++ resolved
@@ -8,12 +8,10 @@
 	"testing"
 	"time"
 
-<<<<<<< HEAD
 	k8serrors "k8s.io/apimachinery/pkg/api/errors"
 	metav1 "k8s.io/apimachinery/pkg/apis/meta/v1"
-=======
+
 	"k8s.io/client-go/kubernetes/fake"
->>>>>>> e2403eef
 )
 
 // number of lockers to run in parallel
